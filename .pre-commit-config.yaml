# This config file uses `repo: local` to ensure that all tools
# use the same versions both locally and in the pre-commit hooks.
# Since local repos cannot use the `.pre-commit-hooks.yaml` file,
# we have to manually define the hooks here, based on the hooks
# as defined in the tools' upstream repo.

repos:
  - repo: https://github.com/pre-commit/pre-commit-hooks
    rev: v4.5.0
    hooks:
      - id: check-added-large-files
      - id: check-json
      - id: check-toml
      - id: check-yaml
        exclude: "mkdocs.yml"
      - id: end-of-file-fixer
      - id: mixed-line-ending
  - repo: https://github.com/pre-commit/mirrors-mypy
    rev: v1.7.0
    hooks:
      # See https://github.com/pre-commit/mirrors-mypy/blob/main/.pre-commit-hooks.yaml
<<<<<<< HEAD
      - id: mypy
        types_or: [python, pyi]
        args: ["--ignore-missing-imports", "--scripts-are-modules"]
        exclude: "demos/demo-ci/create_demo_notebook.py"
  - repo: https://github.com/psf/black
    rev: 23.9.1
    hooks:
      - id: black
        exclude: "demos/demo-ci/create_demo_notebook.py"
  - repo: https://github.com/pycqa/isort
    rev: 5.12.0
    hooks:
      - id: isort
=======
     - id: mypy
       types_or: [ python, pyi ]
       args: ["--ignore-missing-imports", "--scripts-are-modules"]
>>>>>>> 98a5a391
  - repo: https://github.com/astral-sh/ruff-pre-commit
    rev: v0.1.5
    hooks:
      - id: ruff
<<<<<<< HEAD
        args: [--fix, --exit-non-zero-on-fix]
        exclude: "demos/demo-ci/create_demo_notebook.py"
=======
        args: [ --fix, --exit-non-zero-on-fix ]
      - id: ruff-format
>>>>>>> 98a5a391
  - repo: https://github.com/PyCQA/bandit
    rev: 1.7.5
    hooks:
      - id: bandit
        args: ["-c", "pyproject.toml"]
        additional_dependencies: ["bandit[toml]"]
  - repo: https://github.com/jazzband/pip-tools
    rev: 7.3.0
    hooks:
      - id: pip-compile
        name: pip-compile pyproject.toml
        args:
          - --no-annotate
          - --strip-extras
          - pyproject.toml
        files: ^(pyproject\.toml|requirements\.txt)$
      - id: pip-compile
        name: pip-compile requirements-dev.txt
        args:
          - --no-annotate
          - --extra=dev
          - --output-file=requirements-dev.txt
          - pyproject.toml
        files: ^(pyproject\.toml|requirements-dev\.txt)$
      - id: pip-compile
        name: pip-compile requirements-docs.txt
        args:
          - --no-annotate
          - --extra=docs
          - --output-file=requirements-docs.txt
          - pyproject.toml
        files: ^(pyproject\.toml|requirements-docs\.txt)$<|MERGE_RESOLUTION|>--- conflicted
+++ resolved
@@ -19,36 +19,16 @@
     rev: v1.7.0
     hooks:
       # See https://github.com/pre-commit/mirrors-mypy/blob/main/.pre-commit-hooks.yaml
-<<<<<<< HEAD
       - id: mypy
         types_or: [python, pyi]
         args: ["--ignore-missing-imports", "--scripts-are-modules"]
         exclude: "demos/demo-ci/create_demo_notebook.py"
-  - repo: https://github.com/psf/black
-    rev: 23.9.1
-    hooks:
-      - id: black
-        exclude: "demos/demo-ci/create_demo_notebook.py"
-  - repo: https://github.com/pycqa/isort
-    rev: 5.12.0
-    hooks:
-      - id: isort
-=======
-     - id: mypy
-       types_or: [ python, pyi ]
-       args: ["--ignore-missing-imports", "--scripts-are-modules"]
->>>>>>> 98a5a391
   - repo: https://github.com/astral-sh/ruff-pre-commit
     rev: v0.1.5
     hooks:
       - id: ruff
-<<<<<<< HEAD
         args: [--fix, --exit-non-zero-on-fix]
         exclude: "demos/demo-ci/create_demo_notebook.py"
-=======
-        args: [ --fix, --exit-non-zero-on-fix ]
-      - id: ruff-format
->>>>>>> 98a5a391
   - repo: https://github.com/PyCQA/bandit
     rev: 1.7.5
     hooks:
