--- conflicted
+++ resolved
@@ -1,1103 +1,948 @@
 {
- "cells": [
-  {
-   "cell_type": "markdown",
-   "id": "67fa0d7b",
-   "metadata": {
-    "cell_marker": "\"\"\""
-   },
-   "source": [
-<<<<<<< HEAD
-    "# Introduction\n",
-    "\n",
-    "In this notebook, we will complete a small end-to-end data science tutorial that employs lakeFS-spec for data versioning. We will use weather data to train a random forest classifier to predict whether it is raining a day from now given the current weather.\n",
-=======
-    "In this notebook, we will complete a small end-to-end data science tutorial that employs `lakefs-spec` for data versioning. We will use weather data to train a random forest classifier to predict whether a given day from now is a raining day given the current weather.\n",
->>>>>>> 98a5a391
-    "\n",
-    "We will do the following:\n",
-    "* Environment setup\n",
-    "* lakeFS setup\n",
-    "* Data ingestion\n",
-    "    * Transactions\n",
-    "    * PUT a file\n",
-    "* Model training\n",
-    "* Updating data and retraining a model\n",
-    "* Accessing data versions and Reproducing Experiments\n",
-    "* Using a tag instead of a commit SHA for semantic versioning\n",
-    "\n",
-    "To execute the code in this tutorial as a Jupyter notebook, download this `.ipynb` file to a convenient location on your machine. You can also clone the whole `lakefs-spec` repository. During the execution of this tutorial, in the same directory, a folder 'data' will be created. We will also download a file `.lakectl.yaml` to the current user's home directory.\n",
-    "\n",
-    "Prerequisites before we start:\n",
-    "* Python 3.9 or higher\n",
-<<<<<<< HEAD
-    "* Docker desktop installed - [see guidance](https://www.docker.com/get-started/)\n",
-    "* git installed\n",
-    "\n",
-    "# Environment Setup\n",
-=======
-    "* Docker Desktop installed - [see guidance](https://www.docker.com/get-started/)\n",
-    "* git installed"
-   ]
+  "cells": [
+    {
+      "cell_type": "markdown",
+      "id": "67fa0d7b",
+      "metadata": {
+        "cell_marker": "\"\"\""
+      },
+      "source": [
+        "# Introduction\n",
+        "\n",
+        "In this notebook, we will complete a small end-to-end data science tutorial that employs `lakeFS-spec` for data versioning. We will use weather data to train a random forest classifier to predict whether a given day from now is a raining day given the current weather.\n",
+        "\n",
+        "We will do the following:\n",
+        "* Environment setup\n",
+        "* lakeFS setup\n",
+        "* Data ingestion\n",
+        "    * Transactions\n",
+        "    * PUT a file\n",
+        "* Model training\n",
+        "* Updating data and retraining a model\n",
+        "* Accessing data versions and Reproducing Experiments\n",
+        "* Using a tag instead of a commit SHA for semantic versioning\n",
+        "\n",
+        "To execute the code in this tutorial as a Jupyter notebook, download this `.ipynb` file to a convenient location on your machine. You can also clone the whole `lakefs-spec` repository. During the execution of this tutorial, in the same directory, a folder 'data' will be created. We will also download a file `.lakectl.yaml` to the current user's home directory.\n",
+        "\n",
+        "Prerequisites before we start:\n",
+        "* Python 3.9 or higher\n",
+        "* Docker desktop installed - [see guidance](https://www.docker.com/get-started/)\n",
+        "* git installed\n",
+        "\n",
+        "# Environment Setup\n",
+        "To set up the environment, run the following commands in your console:\n",
+        "\n",
+        "Create a virtual environment:\n",
+        "\n",
+        "`python -m venv .venv`\n",
+        "\n",
+        "Activate the environment.\n",
+        "\n",
+        "On macOS and Linux:\n",
+        "\n",
+        "`source .venv/bin/activate`\n",
+        "\n",
+        "On Windows:\n",
+        "\n",
+        "`.venv\\Scripts\\activate`\n",
+        "\n",
+        "Install relevant libraries on the environment you have just created:\n",
+        "\n",
+        "`pip install -r requirements.txt`\n",
+        "\n",
+        "From a terminal activate this Jupyter notebook (if not running already).\n",
+        "\n",
+        "In the notebook \"Kernel\" menu select the environment you just created as a Jupyter kernel.\n",
+        "\n",
+        "# lakeFS Setup\n",
+        "\n",
+        "Ensure you have docker desktop is running.\n",
+        "\n",
+        "Set up LakeFS. You can do this by executing the `docker run` command given here (the lakeFS quickstart) in your console:\n",
+        "\n",
+        "`docker run --name lakefs --pull always --rm --publish 8000:8000 treeverse/lakefs:latest run --quickstart`\n",
+        "\n",
+        "Open a browser and navigate to the lakeFS instance - by default: http://localhost:8000/. \n",
+        "\n",
+        "Authenticate with the credentials provided https://docs.lakefs.io/quickstart/launch.html :\n",
+        "\n",
+        "    Access Key ID    : AKIAIOSFOLQUICKSTART\n",
+        "    Secret Access Key: wJalrXUtnFEMI/K7MDENG/bPxRfiCYEXAMPLEKEY\n",
+        "\n",
+        "As an email, you can enter anything, we won't need it in this example.\n",
+        "\n",
+        "We begin by instantiating the filesystem connector `LakeFSFilesystem` and fixing the name of the repository we are about to create. "
+      ]
+    },
+    {
+      "cell_type": "code",
+      "execution_count": null,
+      "id": "349e6b87",
+      "metadata": {
+        "execution": {
+          "iopub.execute_input": "2023-11-14T16:32:23.906274Z",
+          "iopub.status.busy": "2023-11-14T16:32:23.905962Z",
+          "iopub.status.idle": "2023-11-14T16:32:24.173083Z",
+          "shell.execute_reply": "2023-11-14T16:32:24.172822Z"
+        }
+      },
+      "outputs": [],
+      "source": [
+        "from lakefs_spec import LakeFSFileSystem\n",
+        "\n",
+        "fs = LakeFSFileSystem()\n",
+        "\n",
+        "REPO_NAME = 'weather'"
+      ]
+    },
+    {
+      "cell_type": "markdown",
+      "id": "d6ae9969",
+      "metadata": {
+        "cell_marker": "\"\"\"",
+        "lines_to_next_cell": 0
+      },
+      "source": [
+        "We will create a repository using a helper function provided by `lakefs-spec`. If you created one in the UI, make sure to set the `REPO_NAME` variable in the cell above accordingly. You can re-execute if necessary.\n",
+        "Otherwise, execute the next cell."
+      ]
+    },
+    {
+      "cell_type": "code",
+      "execution_count": null,
+      "id": "e22d1834",
+      "metadata": {
+        "execution": {
+          "iopub.execute_input": "2023-11-14T16:32:24.174733Z",
+          "iopub.status.busy": "2023-11-14T16:32:24.174614Z",
+          "iopub.status.idle": "2023-11-14T16:32:24.205655Z",
+          "shell.execute_reply": "2023-11-14T16:32:24.205363Z"
+        }
+      },
+      "outputs": [],
+      "source": [
+        "from lakefs_spec.client_helpers import create_repository\n",
+        "\n",
+        "create_repository(client=fs.client,repository_name=REPO_NAME, storage_namespace='local://weather')"
+      ]
+    },
+    {
+      "cell_type": "markdown",
+      "id": "53992dd8",
+      "metadata": {
+        "cell_marker": "\"\"\""
+      },
+      "source": [
+        "There many ways to authenticate to lakeFS while executing Python code - in this tutorial, we choose a convenient YAML file configuration. Execute the code below to download the YAML file including the lakeFS quickstart credentials and server URL. This file will be downloaded to your user directory."
+      ]
+    },
+    {
+      "cell_type": "code",
+      "execution_count": null,
+      "id": "12e3138c",
+      "metadata": {
+        "execution": {
+          "iopub.execute_input": "2023-11-14T16:32:24.207059Z",
+          "iopub.status.busy": "2023-11-14T16:32:24.206972Z",
+          "iopub.status.idle": "2023-11-14T16:32:24.679249Z",
+          "shell.execute_reply": "2023-11-14T16:32:24.678186Z"
+        }
+      },
+      "outputs": [],
+      "source": [
+        "import urllib.request\n",
+        "import os\n",
+        "\n",
+        "destination = os.path.expanduser(\"~/.lakectl.yaml\")\n",
+        "urllib.request.urlretrieve(\"https://raw.githubusercontent.com/appliedAI-Initiative/lakefs-spec/main/demos/.lakectl.yaml\", destination)"
+      ]
+    },
+    {
+      "cell_type": "markdown",
+      "id": "cb9d3502",
+      "metadata": {},
+      "source": [
+        "# Data Ingestion"
+      ]
+    },
+    {
+      "cell_type": "markdown",
+      "id": "1d37daf2",
+      "metadata": {},
+      "source": [
+        "Now it's time to get some data. We will use the [Open Meteo api](https://open-meteo.com/), where we can pull weather data from an API for free (as long as we are non-commercial) and without an API-token.\n",
+        "\n",
+        "First, create the folder 'data' inside a directory when your notebook is located:"
+      ]
+    },
+    {
+      "cell_type": "code",
+      "execution_count": null,
+      "id": "c20f56ba",
+      "metadata": {
+        "execution": {
+          "iopub.execute_input": "2023-11-14T16:32:24.683566Z",
+          "iopub.status.busy": "2023-11-14T16:32:24.683250Z",
+          "iopub.status.idle": "2023-11-14T16:32:24.806288Z",
+          "shell.execute_reply": "2023-11-14T16:32:24.804739Z"
+        }
+      },
+      "outputs": [],
+      "source": [
+        "os.makedirs(\"data\", exist_ok=True)"
+      ]
+    },
+    {
+      "cell_type": "markdown",
+      "id": "18f35215",
+      "metadata": {
+        "cell_marker": "\"\"\"",
+        "lines_to_next_cell": 0
+      },
+      "source": [
+        "Then, for the purpose of training, get the full data of the 2010s from Munich:"
+      ]
+    },
+    {
+      "cell_type": "code",
+      "execution_count": null,
+      "id": "331bb8bb",
+      "metadata": {
+        "execution": {
+          "iopub.execute_input": "2023-11-14T16:32:24.811039Z",
+          "iopub.status.busy": "2023-11-14T16:32:24.810707Z",
+          "iopub.status.idle": "2023-11-14T16:32:31.863888Z",
+          "shell.execute_reply": "2023-11-14T16:32:31.862399Z"
+        },
+        "lines_to_next_cell": 2
+      },
+      "outputs": [],
+      "source": [
+        "destination = \"data/weather-2010s.json\"\n",
+        "urllib.request.urlretrieve(\"https://archive-api.open-meteo.com/v1/archive?latitude=52.52&longitude=13.41&start_date=2010-01-01&end_date=2019-12-31&hourly=temperature_2m,relativehumidity_2m,rain,pressure_msl,surface_pressure,cloudcover,cloudcover_low,cloudcover_mid,cloudcover_high,windspeed_10m,windspeed_100m,winddirection_10m,winddirection_100m\", destination)"
+      ]
+    },
+    {
+      "cell_type": "markdown",
+      "id": "7e651374",
+      "metadata": {
+        "cell_marker": "\"\"\""
+      },
+      "source": [
+        "# PUT a file\n",
+        "\n",
+        "The data is in JSON format. Therefore, we need to wrangle the data a bit to make it usable. But first we will save it into our lakeFS instance.\n",
+        "\n",
+        "lakeFS works similar to `git` as a versioning system. You can create *commits* that contain specific changes to the data. You can also work with *branches* to fork your own copy of the data such that you don't interfere with your colleagues. Every commit (on any branch) is identified by a commit SHA. This SHA can be used to programmatically interact with specific states of your data and enables logging of the specific data versions used to create a certain model. We will cover all of this in this demo.\n",
+        "\n",
+        "For now, we will `put` the file we have on a new branch, `transform-raw-data`, specifically created for our data."
+      ]
+    },
+    {
+      "cell_type": "code",
+      "execution_count": null,
+      "id": "6b94db09",
+      "metadata": {
+        "execution": {
+          "iopub.execute_input": "2023-11-14T16:32:31.869472Z",
+          "iopub.status.busy": "2023-11-14T16:32:31.869023Z",
+          "iopub.status.idle": "2023-11-14T16:32:32.024635Z",
+          "shell.execute_reply": "2023-11-14T16:32:32.023893Z"
+        },
+        "lines_to_next_cell": 2
+      },
+      "outputs": [],
+      "source": [
+        "from lakefs_spec import LakeFSFileSystem\n",
+        "LakeFSFileSystem.clear_instance_cache()\n",
+        "\n",
+        "NEW_BRANCH_NAME = 'transform-raw-data'\n",
+        "\n",
+        "fs = LakeFSFileSystem()\n",
+        "fs.put('./data/weather-2010s.json', f'{REPO_NAME}/{NEW_BRANCH_NAME}/weather-2010.json')"
+      ]
+    },
+    {
+      "cell_type": "markdown",
+      "id": "1f86a01a",
+      "metadata": {
+        "cell_marker": "\"\"\"",
+        "lines_to_next_cell": 0
+      },
+      "source": [
+        "Going to the LakeFS UI in your browser, you can change the branch view to `transform-raw-data` and see the saved file. However, the change is not yet committed. While you can do that manually via the uncommitted changes tab in the UI, we will commit the file in a different way."
+      ]
+    },
+    {
+      "cell_type": "markdown",
+      "id": "8bd285eb",
+      "metadata": {},
+      "source": [
+        "## Transactions"
+      ]
+    },
+    {
+      "cell_type": "markdown",
+      "id": "729cadd9",
+      "metadata": {},
+      "source": [
+        "To easily carry out versioning operations while uploading files, you can use a *transaction*. A transaction is a context manager that keeps track of all files that were uploaded in its scope, as well as all versioning operations happening in between file uploads. All operations are deferred to the end of the transaction, and are executed sequentially on completion.\n",
+        "\n",
+        "To create a commit after a file upload, you can run the following transaction:"
+      ]
+    },
+    {
+      "cell_type": "code",
+      "execution_count": null,
+      "id": "9b579e5d",
+      "metadata": {
+        "execution": {
+          "iopub.execute_input": "2023-11-14T16:32:32.028144Z",
+          "iopub.status.busy": "2023-11-14T16:32:32.027892Z",
+          "iopub.status.idle": "2023-11-14T16:32:32.032983Z",
+          "shell.execute_reply": "2023-11-14T16:32:32.032470Z"
+        }
+      },
+      "outputs": [],
+      "source": [
+        "with fs.transaction as tx:\n",
+        "    fs.put('data/weather-2010s.json', f'{REPO_NAME}/{NEW_BRANCH_NAME}/weather-2010.json', precheck=True, autocommit=False)\n",
+        "    tx.commit(repository=REPO_NAME, branch=NEW_BRANCH_NAME, message=\"Add weather data\")"
+      ]
+    },
+    {
+      "cell_type": "markdown",
+      "id": "92a84d00",
+      "metadata": {
+        "cell_marker": "\"\"\""
+      },
+      "source": [
+        "This transaction, if successful, will create a commit. Since we already uploaded the file, lakeFS will skip the upload as the checksums of the local and remote file match.\n",
+        "\n",
+        "If we want to execute the upload even for an unchanged file, we can do so by passing `precheck=False` to the `fs.put()` operation."
+      ]
+    },
+    {
+      "cell_type": "markdown",
+      "id": "be7debf4",
+      "metadata": {
+        "cell_marker": "\"\"\""
+      },
+      "source": [
+        "# Data Transformation\n",
+        "Now let's transform the data for our use case. We put the transformation into a function to be able to reuse it later.\n",
+        "\n",
+        "In this notebook, we follow a simple toy example to predict whether it is raining at the same time tomorrow given weather data from right now.\n",
+        "\n",
+        "We will skip a lot of possible feature engineering etc. in order to focus on the application of lakeFS and the `LakeFSFileSystem`."
+      ]
+    },
+    {
+      "cell_type": "code",
+      "execution_count": null,
+      "id": "7dd5cde7",
+      "metadata": {
+        "execution": {
+          "iopub.execute_input": "2023-11-14T16:32:32.105568Z",
+          "iopub.status.busy": "2023-11-14T16:32:32.105482Z",
+          "iopub.status.idle": "2023-11-14T16:32:33.656925Z",
+          "shell.execute_reply": "2023-11-14T16:32:33.656684Z"
+        }
+      },
+      "outputs": [],
+      "source": [
+        "import json\n",
+        "\n",
+        "import numpy as np\n",
+        "import pandas as pd\n",
+        "\n",
+        "\n",
+        "def transform_json_weather_data(filepath):\n",
+        "    with open(filepath,\"r\") as f:\n",
+        "        data = json.load(f)\n",
+        "\n",
+        "    df = pd.DataFrame.from_dict(data[\"hourly\"])\n",
+        "    df.time = pd.to_datetime(df.time)\n",
+        "    df['is_raining'] = df.rain > 0\n",
+        "    df['is_raining_in_1_day'] = df.is_raining.shift(24)\n",
+        "    df = df.dropna()\n",
+        "    return df\n",
+        "    \n",
+        "df = transform_json_weather_data('data/weather-2010s.json')\n",
+        "df.head(5)"
+      ]
+    },
+    {
+      "cell_type": "markdown",
+      "id": "7dfd927d",
+      "metadata": {
+        "cell_marker": "\"\"\""
+      },
+      "source": [
+        "Next, we save this data as a CSV file into the main branch. When the transaction commit helper is called, the newly put CSV file is committed. You can verify the saving worked in the LakeFS UI in your browser by switching to the commits tab of the `main` branch."
+      ]
+    },
+    {
+      "cell_type": "code",
+      "execution_count": null,
+      "id": "01c6c9a5",
+      "metadata": {
+        "execution": {
+          "iopub.execute_input": "2023-11-14T16:32:33.658288Z",
+          "iopub.status.busy": "2023-11-14T16:32:33.658176Z",
+          "iopub.status.idle": "2023-11-14T16:32:34.082584Z",
+          "shell.execute_reply": "2023-11-14T16:32:34.082288Z"
+        }
+      },
+      "outputs": [],
+      "source": [
+        "with fs.transaction as tx:\n",
+        "    df.to_csv(f'lakefs://{REPO_NAME}/main/weather_2010s.csv')\n",
+        "    tx.commit(repository=REPO_NAME, branch=\"main\", message=\"Update weather data\")"
+      ]
+    },
+    {
+      "cell_type": "markdown",
+      "id": "24c69526",
+      "metadata": {
+        "cell_marker": "\"\"\""
+      },
+      "source": [
+        "# Model Training\n",
+        "First we will do a train-test split:"
+      ]
+    },
+    {
+      "cell_type": "code",
+      "execution_count": null,
+      "id": "845c5012",
+      "metadata": {
+        "execution": {
+          "iopub.execute_input": "2023-11-14T16:32:34.083999Z",
+          "iopub.status.busy": "2023-11-14T16:32:34.083902Z",
+          "iopub.status.idle": "2023-11-14T16:32:36.205631Z",
+          "shell.execute_reply": "2023-11-14T16:32:36.205271Z"
+        }
+      },
+      "outputs": [],
+      "source": [
+        "import sklearn.model_selection\n",
+        "\n",
+        "model_data = df.drop('time', axis=1)\n",
+        "\n",
+        "train, test = sklearn.model_selection.train_test_split(model_data, random_state=7)"
+      ]
+    },
+    {
+      "cell_type": "markdown",
+      "id": "3f494332",
+      "metadata": {
+        "cell_marker": "\"\"\""
+      },
+      "source": [
+        "We save these train and test datasets into a new `training` branch. If the branch does not exist yet, as in this case, it is implicitly created by default. You can control this behaviour with the `create_branch_ok` flag when initializing the `LakeFSFileSystem`. By default, `create_branch_ok` is set to `True`, so we need to only set `fs = LakeFSFileSystem()` to enable implicit branch creation."
+      ]
+    },
+    {
+      "cell_type": "code",
+      "execution_count": null,
+      "id": "204048af",
+      "metadata": {
+        "execution": {
+          "iopub.execute_input": "2023-11-14T16:32:36.207403Z",
+          "iopub.status.busy": "2023-11-14T16:32:36.207227Z",
+          "iopub.status.idle": "2023-11-14T16:32:36.618294Z",
+          "shell.execute_reply": "2023-11-14T16:32:36.618038Z"
+        }
+      },
+      "outputs": [],
+      "source": [
+        "TRAINING_BRANCH = 'training'\n",
+        "\n",
+        "with fs.transaction as tx:\n",
+        "    train.to_csv(f'lakefs://{REPO_NAME}/{TRAINING_BRANCH}/train_weather.csv')\n",
+        "    test.to_csv(f'lakefs://{REPO_NAME}/{TRAINING_BRANCH}/test_weather.csv')\n",
+        "    tx.commit(repository=REPO_NAME, branch=TRAINING_BRANCH, message=\"Add train-test split of 2010s weather data\")"
+      ]
+    },
+    {
+      "cell_type": "markdown",
+      "id": "a79efb76",
+      "metadata": {
+        "cell_marker": "\"\"\""
+      },
+      "source": [
+        "Implicit branch creation is a convenient way to create new branches programmatically. However, one drawback is that typos in your code might result in new accidental branch creations. If you want to avoid this implicit behavior and raise errors instead, you can disable implicit branch creation by setting `fs.create_branch_ok=False`.\n",
+        "\n",
+        "We can now read train and test files directly from the remote LakeFS instance. (You can verify that neither the train nor the test file are saved in the `/data` directory)."
+      ]
+    },
+    {
+      "cell_type": "code",
+      "execution_count": null,
+      "id": "7b3f6367",
+      "metadata": {
+        "execution": {
+          "iopub.execute_input": "2023-11-14T16:32:36.619671Z",
+          "iopub.status.busy": "2023-11-14T16:32:36.619594Z",
+          "iopub.status.idle": "2023-11-14T16:32:36.725657Z",
+          "shell.execute_reply": "2023-11-14T16:32:36.725386Z"
+        }
+      },
+      "outputs": [],
+      "source": [
+        "train = pd.read_csv(f'lakefs://{REPO_NAME}/{TRAINING_BRANCH}/train_weather.csv', index_col=0)\n",
+        "test = pd.read_csv(f'lakefs://{REPO_NAME}/{TRAINING_BRANCH}/test_weather.csv', index_col=0)\n",
+        "\n",
+        "train.head()"
+      ]
+    },
+    {
+      "cell_type": "markdown",
+      "id": "58c9c4dc",
+      "metadata": {
+        "cell_marker": "\"\"\""
+      },
+      "source": [
+        "Let's check the shape of train and test data. Later on we will train to get back to this data version and reproduce the results of the experiment."
+      ]
+    },
+    {
+      "cell_type": "code",
+      "execution_count": null,
+      "id": "39562daa",
+      "metadata": {
+        "execution": {
+          "iopub.execute_input": "2023-11-14T16:32:36.727061Z",
+          "iopub.status.busy": "2023-11-14T16:32:36.726974Z",
+          "iopub.status.idle": "2023-11-14T16:32:36.728790Z",
+          "shell.execute_reply": "2023-11-14T16:32:36.728538Z"
+        }
+      },
+      "outputs": [],
+      "source": [
+        "print(f'Initial train data shape: {train.shape}')\n",
+        "print(f'Initial test data shape: {test.shape}')"
+      ]
+    },
+    {
+      "cell_type": "markdown",
+      "id": "6e97ae35",
+      "metadata": {
+        "cell_marker": "\"\"\""
+      },
+      "source": [
+        "We now proceed to train a random forest classifier and evaluate it on the test set:"
+      ]
+    },
+    {
+      "cell_type": "code",
+      "execution_count": null,
+      "id": "10ac980e",
+      "metadata": {
+        "execution": {
+          "iopub.execute_input": "2023-11-14T16:32:36.730033Z",
+          "iopub.status.busy": "2023-11-14T16:32:36.729954Z",
+          "iopub.status.idle": "2023-11-14T16:32:45.462087Z",
+          "shell.execute_reply": "2023-11-14T16:32:45.461789Z"
+        }
+      },
+      "outputs": [],
+      "source": [
+        "from sklearn.ensemble import RandomForestClassifier\n",
+        "\n",
+        "dependent_variable = 'is_raining_in_1_day'\n",
+        "\n",
+        "model = RandomForestClassifier(random_state=7)\n",
+        "x_train, y_train = train.drop(dependent_variable, axis=1), train[dependent_variable].astype(bool)\n",
+        "x_test, y_test = test.drop(dependent_variable, axis=1), test[dependent_variable].astype(bool)\n",
+        "\n",
+        "model.fit(x_train, y_train)\n",
+        "\n",
+        "test_acc = model.score(x_test, y_test)\n",
+        "\n",
+        "print(f\"Test accuracy: {test_acc:.2%}\")"
+      ]
+    },
+    {
+      "cell_type": "markdown",
+      "id": "81e67b34",
+      "metadata": {
+        "cell_marker": "\"\"\""
+      },
+      "source": [
+        "# Updating Data and Model\n",
+        "Until now, we only have used data from the 2010s. Let's download additional 2020s data, transform it, and save it to LakeFS."
+      ]
+    },
+    {
+      "cell_type": "code",
+      "execution_count": null,
+      "id": "43fa0216",
+      "metadata": {
+        "execution": {
+          "iopub.execute_input": "2023-11-14T16:32:45.463640Z",
+          "iopub.status.busy": "2023-11-14T16:32:45.463556Z",
+          "iopub.status.idle": "2023-11-14T16:32:47.057867Z",
+          "shell.execute_reply": "2023-11-14T16:32:47.057561Z"
+        },
+        "lines_to_next_cell": 2
+      },
+      "outputs": [],
+      "source": [
+        "destination = \"data/weather-2020s.json\"\n",
+        "urllib.request.urlretrieve(\"https://archive-api.open-meteo.com/v1/archive?latitude=52.52&longitude=13.41&start_date=2020-01-01&end_date=2023-08-31&hourly=temperature_2m,relativehumidity_2m,rain,pressure_msl,surface_pressure,cloudcover,cloudcover_low,cloudcover_mid,cloudcover_high,windspeed_10m,windspeed_100m,winddirection_10m,winddirection_100m\", destination)\n",
+        "\n",
+        "new_data = transform_json_weather_data('data/weather-2020s.json')\n",
+        "\n",
+        "with fs.transaction as tx:\n",
+        "    new_data.to_csv(f'lakefs://{REPO_NAME}/main/weather_2020s.csv')\n",
+        "    tx.commit(repository=REPO_NAME, branch=\"main\", message=\"Add 2020s weather data\")"
+      ]
+    },
+    {
+      "cell_type": "code",
+      "execution_count": null,
+      "id": "11242a6d",
+      "metadata": {},
+      "outputs": [],
+      "source": [
+        "new_data = new_data.drop('time', axis=1)"
+      ]
+    },
+    {
+      "cell_type": "markdown",
+      "id": "6b68e8c2",
+      "metadata": {
+        "cell_marker": "\"\"\""
+      },
+      "source": [
+        "Let's concatenate the old data and the new data, create a new train-test split, and overwrite the files on lakeFS:"
+      ]
+    },
+    {
+      "cell_type": "code",
+      "execution_count": null,
+      "id": "5313be48",
+      "metadata": {
+        "execution": {
+          "iopub.execute_input": "2023-11-14T16:32:47.059348Z",
+          "iopub.status.busy": "2023-11-14T16:32:47.059263Z",
+          "iopub.status.idle": "2023-11-14T16:32:47.662850Z",
+          "shell.execute_reply": "2023-11-14T16:32:47.662603Z"
+        }
+      },
+      "outputs": [],
+      "source": [
+        "df_train = pd.read_csv(f'lakefs://{REPO_NAME}/{TRAINING_BRANCH}/train_weather.csv', index_col=0)\n",
+        "df_test = pd.read_csv(f'lakefs://{REPO_NAME}/{TRAINING_BRANCH}/test_weather.csv', index_col=0)\n",
+        "\n",
+        "full_data = pd.concat([new_data, df_train, df_test])\n",
+        "\n",
+        "train_df, test_df = sklearn.model_selection.train_test_split(full_data, random_state=7)\n",
+        "\n",
+        "with fs.transaction as tx:\n",
+        "    train_df.to_csv(f'lakefs://{REPO_NAME}/{TRAINING_BRANCH}/train_weather.csv')\n",
+        "    test_df.to_csv(f'lakefs://{REPO_NAME}/{TRAINING_BRANCH}/test_weather.csv')\n",
+        "    tx.commit(repository=REPO_NAME, branch=TRAINING_BRANCH, message=\"Add train-test split of full 2010-2020s data\")"
+      ]
+    },
+    {
+      "cell_type": "markdown",
+      "id": "b1b84823",
+      "metadata": {
+        "cell_marker": "\"\"\"",
+        "lines_to_next_cell": 0
+      },
+      "source": [
+        "We may now read the updated data directly from lakeFS and check their shape to insure that initial files `train_weather.csv` and `test_weather.csv` have been overwritten successfully (number of rows should be significantly higher as 2020 data were added):"
+      ]
+    },
+    {
+      "cell_type": "code",
+      "execution_count": null,
+      "id": "d92a3639",
+      "metadata": {
+        "execution": {
+          "iopub.execute_input": "2023-11-14T16:32:47.664288Z",
+          "iopub.status.busy": "2023-11-14T16:32:47.664203Z",
+          "iopub.status.idle": "2023-11-14T16:32:47.782392Z",
+          "shell.execute_reply": "2023-11-14T16:32:47.782145Z"
+        }
+      },
+      "outputs": [],
+      "source": [
+        "\n",
+        "train = pd.read_csv(f'lakefs://{REPO_NAME}/{TRAINING_BRANCH}/train_weather.csv', index_col=0)\n",
+        "test = pd.read_csv(f'lakefs://{REPO_NAME}/{TRAINING_BRANCH}/test_weather.csv', index_col=0)\n",
+        "\n",
+        "print(f'Updated train data shape: {train.shape}')\n",
+        "print(f'Updated test data shape: {test.shape}')"
+      ]
+    },
+    {
+      "cell_type": "markdown",
+      "id": "b862924e",
+      "metadata": {
+        "cell_marker": "\"\"\""
+      },
+      "source": [
+        "Now we may train the model based on the new train data and validate based on the new test data:"
+      ]
+    },
+    {
+      "cell_type": "code",
+      "execution_count": null,
+      "id": "655b96df",
+      "metadata": {
+        "execution": {
+          "iopub.execute_input": "2023-11-14T16:32:47.783763Z",
+          "iopub.status.busy": "2023-11-14T16:32:47.783662Z",
+          "iopub.status.idle": "2023-11-14T16:32:59.059329Z",
+          "shell.execute_reply": "2023-11-14T16:32:59.058989Z"
+        }
+      },
+      "outputs": [],
+      "source": [
+        "x_train, y_train = train.drop(dependent_variable, axis=1), train[dependent_variable].astype(bool)\n",
+        "x_test, y_test = test.drop(dependent_variable, axis=1), test[dependent_variable].astype(bool)\n",
+        "\n",
+        "model.fit(x_train, y_train)\n",
+        "\n",
+        "test_acc = model.score(x_test, y_test)\n",
+        "\n",
+        "print(f\"Test accuracy: {test_acc:.2%}\")"
+      ]
+    },
+    {
+      "cell_type": "markdown",
+      "id": "98c70b39",
+      "metadata": {
+        "cell_marker": "\"\"\""
+      },
+      "source": [
+        "# Accessing Data Version and Reproducing Experiment\n",
+        "\n",
+        "Let's assume we need to go to our initial data and reproduce the first experiment (the model trained on the 2010s data with its initial accuracy). This might be tricky as we have overwritten initial train and test data on lakeFS.\n",
+        "\n",
+        "To enable data versioning we should save the `ref` of the specific datasets. `ref` can be a branch we are pulling a file from LakeFS. `ref` can be also a commit id - then you can access different data versions within the same branch and not only the version from the latest commit. Therefore, we will use explicit versioning and get the actual commit SHA. We have multiple ways to do this. Manually, we could go into the lakeFS UI, select the training branch, and navigate to the \"Commits\" tab. There, we could see the second-latest commit, titled `Add train-test split of 2010s weather data`, and copy its ID.\n",
+        "\n",
+        "However, we want to automate as much as possible and therefore use a helper function. You find pre-written helper functions in the `lakefs_spec.client_helpers` module:"
+      ]
+    },
+    {
+      "cell_type": "code",
+      "execution_count": null,
+      "id": "1c06cb94",
+      "metadata": {
+        "execution": {
+          "iopub.execute_input": "2023-11-14T16:32:59.060814Z",
+          "iopub.status.busy": "2023-11-14T16:32:59.060731Z",
+          "iopub.status.idle": "2023-11-14T16:32:59.064447Z",
+          "shell.execute_reply": "2023-11-14T16:32:59.064197Z"
+        }
+      },
+      "outputs": [],
+      "source": [
+        "from lakefs_spec.client_helpers import rev_parse\n",
+        "\n",
+        "# parent is a relative number of a commit when 0 is the latest\n",
+        "fixed_commit_id = rev_parse(fs.client, REPO_NAME, TRAINING_BRANCH, parent=1)\n",
+        "print(fixed_commit_id)"
+      ]
+    },
+    {
+      "cell_type": "markdown",
+      "id": "02e2558b",
+      "metadata": {},
+      "source": [
+        "With our transaction setup, both `DataFrame.to_csv()` operations are kept in a single commit. To get other commits with the `rev_parse` function, you can change the `repository` and `branch` parameters. To go back in the chosen branch's commit history, you can increase the `parent` parameter. In our case the initial data was commited two commits ago - we count the latest commit on a branch as 0, thus `parent = 1`."
+      ]
+    },
+    {
+      "cell_type": "markdown",
+      "id": "9adf24fc",
+      "metadata": {},
+      "source": [
+        "Let's check whether we manage to get the initial train and test data with this commit SHA, comparing the shape to the initial data shape:"
+      ]
+    },
+    {
+      "cell_type": "code",
+      "execution_count": null,
+      "id": "f908ab5f",
+      "metadata": {
+        "execution": {
+          "iopub.execute_input": "2023-11-14T16:32:59.065775Z",
+          "iopub.status.busy": "2023-11-14T16:32:59.065698Z",
+          "iopub.status.idle": "2023-11-14T16:32:59.146981Z",
+          "shell.execute_reply": "2023-11-14T16:32:59.146691Z"
+        }
+      },
+      "outputs": [],
+      "source": [
+        "train = pd.read_csv(f\"lakefs://{REPO_NAME}/{fixed_commit_id}/train_weather.csv\", index_col=0)\n",
+        "test = pd.read_csv(f\"lakefs://{REPO_NAME}/{fixed_commit_id}/test_weather.csv\", index_col=0)\n",
+        "\n",
+        "print(f'train data shape: {train.shape}')\n",
+        "print(f'test data shape: {test.shape}')"
+      ]
+    },
+    {
+      "cell_type": "markdown",
+      "id": "09528632",
+      "metadata": {
+        "cell_marker": "\"\"\"",
+        "lines_to_next_cell": 0
+      },
+      "source": [
+        "Let's train and validate the model based on re-fetched data and see whether we manage to reproduce the initial accuracy ratio:  "
+      ]
+    },
+    {
+      "cell_type": "code",
+      "execution_count": null,
+      "id": "4cca9112",
+      "metadata": {
+        "execution": {
+          "iopub.execute_input": "2023-11-14T16:32:59.148389Z",
+          "iopub.status.busy": "2023-11-14T16:32:59.148309Z",
+          "iopub.status.idle": "2023-11-14T16:33:07.239976Z",
+          "shell.execute_reply": "2023-11-14T16:33:07.239715Z"
+        }
+      },
+      "outputs": [],
+      "source": [
+        "x_train, y_train = train.drop(dependent_variable, axis=1), train[dependent_variable].astype(bool)\n",
+        "x_test, y_test = test.drop(dependent_variable, axis=1), test[dependent_variable].astype(bool)\n",
+        "\n",
+        "model.fit(x_train, y_train)\n",
+        "\n",
+        "test_acc = model.score(x_test, y_test)\n",
+        "\n",
+        "print(f\"Test accuracy: {test_acc:.2%}\")"
+      ]
+    },
+    {
+      "cell_type": "markdown",
+      "id": "0be45c4d",
+      "metadata": {
+        "cell_marker": "\"\"\""
+      },
+      "source": [
+        "# Using a tag instead of a commit SHA for semantic versioning\n",
+        "The above method for data versioning works great when you have experiment tracking tools to store and retrieve the commit SHA in automated pipelines. But it is hard to remember and tedious to retrieve in manual prototyping. We can make selected versions of the dataset more accessible with semantic versioning. We attach a human-interpretable tag that points to a specific commit SHA.\n",
+        "\n",
+        "Creating a tag is easiest when done inside a transaction, just like the files we already uploaded. To do this, simply call `tx.tag` on the transaction and supply the repository name, the commit SHA to tag, and the intended tag name."
+      ]
+    },
+    {
+      "cell_type": "code",
+      "execution_count": null,
+      "id": "39b36971",
+      "metadata": {
+        "execution": {
+          "iopub.execute_input": "2023-11-14T16:33:07.241427Z",
+          "iopub.status.busy": "2023-11-14T16:33:07.241343Z",
+          "iopub.status.idle": "2023-11-14T16:33:07.262325Z",
+          "shell.execute_reply": "2023-11-14T16:33:07.262080Z"
+        },
+        "lines_to_next_cell": 2
+      },
+      "outputs": [],
+      "source": [
+        "with fs.transaction as tx:\n",
+        "    # the `tag` result is simply the tag name, in this case 'train-test-split-2010'.\n",
+        "    tag = tx.tag(repository=REPO_NAME, ref=fixed_commit_id, tag='train-test-split-2010')"
+      ]
+    },
+    {
+      "cell_type": "markdown",
+      "id": "157749da",
+      "metadata": {
+        "cell_marker": "\"\"\""
+      },
+      "source": [
+        "Now we can access the specific files with the semantic tag. Both the `fixed_commit_id` and `tag` reference the same version `ref` in lakeFS, whereas a branch name always points to the latest version on that respective branch."
+      ]
+    },
+    {
+      "cell_type": "code",
+      "execution_count": null,
+      "id": "fb0e7d2a",
+      "metadata": {
+        "execution": {
+          "iopub.execute_input": "2023-11-14T16:33:07.263686Z",
+          "iopub.status.busy": "2023-11-14T16:33:07.263602Z",
+          "iopub.status.idle": "2023-11-14T16:33:07.484873Z",
+          "shell.execute_reply": "2023-11-14T16:33:07.484567Z"
+        }
+      },
+      "outputs": [],
+      "source": [
+        "train_from_branch_head = pd.read_csv(f'lakefs://{REPO_NAME}/{TRAINING_BRANCH}/train_weather.csv', index_col=0)\n",
+        "train_from_commit_sha = pd.read_csv(f'lakefs://{REPO_NAME}/{fixed_commit_id}/train_weather.csv', index_col=0)\n",
+        "train_from_semantic_tag = pd.read_csv(f'lakefs://{REPO_NAME}/{tag}/train_weather.csv', index_col=0)"
+      ]
+    },
+    {
+      "cell_type": "markdown",
+      "id": "7e1ef6a1",
+      "metadata": {
+        "cell_marker": "\"\"\""
+      },
+      "source": [
+        "We can verify this by looking at the lengths of the `DataFrame`s. We see that the `train_from_commit_sha` and `train_from_semantic_tag` are equal. "
+      ]
+    },
+    {
+      "cell_type": "code",
+      "execution_count": null,
+      "id": "85da3511",
+      "metadata": {
+        "execution": {
+          "iopub.execute_input": "2023-11-14T16:33:07.486360Z",
+          "iopub.status.busy": "2023-11-14T16:33:07.486282Z",
+          "iopub.status.idle": "2023-11-14T16:33:07.488150Z",
+          "shell.execute_reply": "2023-11-14T16:33:07.487899Z"
+        }
+      },
+      "outputs": [],
+      "source": [
+        "print(len(train_from_branch_head))\n",
+        "print(len(train_from_commit_sha))\n",
+        "print(len(train_from_semantic_tag))"
+      ]
+    }
+  ],
+  "metadata": {
+    "jupytext": {
+      "cell_metadata_filter": "-all",
+      "main_language": "python",
+      "notebook_metadata_filter": "-all",
+      "text_representation": {
+        "extension": ".py",
+        "format_name": "percent"
+      }
+    },
+    "kernelspec": {
+      "display_name": ".demovenv",
+      "language": "python",
+      "name": "python3"
+    },
+    "language_info": {
+      "codemirror_mode": {
+        "name": "ipython",
+        "version": 3
+      },
+      "file_extension": ".py",
+      "mimetype": "text/x-python",
+      "name": "python",
+      "nbconvert_exporter": "python",
+      "pygments_lexer": "ipython3",
+      "version": "3.11.6"
+    }
   },
-  {
-   "cell_type": "markdown",
-   "id": "dd441d97",
-   "metadata": {},
-   "source": [
-    "# Environment Setup"
-   ]
-  },
-  {
-   "cell_type": "markdown",
-   "id": "79ba23c1",
-   "metadata": {},
-   "source": [
->>>>>>> 98a5a391
-    "To set up the environment, run the following commands in your console:\n",
-    "\n",
-    "Create a virtual environment:\n",
-    "\n",
-    "`python -m venv .venv`\n",
-    "\n",
-    "Activate the environment.\n",
-    "\n",
-    "On macOS and Linux:\n",
-    "\n",
-    "`source .venv/bin/activate`\n",
-    "\n",
-    "On Windows:\n",
-    "\n",
-    "`.venv\\Scripts\\activate`\n",
-    "\n",
-    "Install relevant libraries on the environment you have just created:\n",
-    "\n",
-    "`pip install -r requirements.txt`\n",
-    "\n",
-    "From a terminal activate this Jupyter notebook (if not running already).\n",
-    "\n",
-<<<<<<< HEAD
-    "In the notebook \"Kernel\" menu select the environment you just created as a Jupyter kernel.\n",
-    "\n",
-    "# lakeFS Setup\n",
-    "\n",
-    "Ensure you have docker desktop is running.\n",
-=======
-    "In the notebook \"Kernel\" menu select the environment you just created as a Jupyter kernel."
-   ]
-  },
-  {
-   "cell_type": "markdown",
-   "id": "8cc48a58",
-   "metadata": {},
-   "source": [
-    "# lakeFS Setup"
-   ]
-  },
-  {
-   "cell_type": "markdown",
-   "id": "f47c370c",
-   "metadata": {},
-   "source": [
-    "Ensure you have Docker Desktop available and running.\n",
->>>>>>> 98a5a391
-    "\n",
-    "Set up LakeFS. You can do this by executing the `docker run` command given here (the lakeFS quickstart) in your console:\n",
-    "\n",
-    "`docker run --name lakefs --pull always --rm --publish 8000:8000 treeverse/lakefs:latest run --quickstart`\n",
-    "\n",
-    "Open a browser and navigate to the lakeFS instance - by default: http://localhost:8000/. \n",
-    "\n",
-    "Authenticate with the credentials provided https://docs.lakefs.io/quickstart/launch.html :\n",
-    "\n",
-    "    Access Key ID    : AKIAIOSFOLQUICKSTART\n",
-    "    Secret Access Key: wJalrXUtnFEMI/K7MDENG/bPxRfiCYEXAMPLEKEY\n",
-    "\n",
-    "As an email, you can enter anything, we won't need it in this example.\n",
-    "\n",
-<<<<<<< HEAD
-    "We begin by instantiating the filesystem connector `LakeFSFilesystem` and fixing the name of the repository we are about to create. "
-=======
-    "In your Jupyter notebook, create a variable `REPO_NAME` and set its value to the name of the repo you have just created in the lakeFS web interface:"
->>>>>>> 98a5a391
-   ]
-  },
-  {
-   "cell_type": "code",
-   "execution_count": null,
-   "id": "349e6b87",
-   "metadata": {
-    "execution": {
-     "iopub.execute_input": "2023-11-14T16:32:23.906274Z",
-     "iopub.status.busy": "2023-11-14T16:32:23.905962Z",
-     "iopub.status.idle": "2023-11-14T16:32:24.173083Z",
-     "shell.execute_reply": "2023-11-14T16:32:24.172822Z"
-    }
-   },
-   "outputs": [],
-   "source": [
-    "from lakefs_spec import LakeFSFileSystem\n",
-    "\n",
-    "fs = LakeFSFileSystem()\n",
-    "\n",
-    "REPO_NAME = 'weather'"
-   ]
-  },
-  {
-   "cell_type": "markdown",
-   "id": "d6ae9969",
-   "metadata": {
-    "cell_marker": "\"\"\"",
-    "lines_to_next_cell": 0
-   },
-   "source": [
-<<<<<<< HEAD
-    "We will create a repository using a helper function provided by `lakefs-spec`. If you created one in the UI, make sure to set the `REPO_NAME` variable in the cell above accordingly. You can re-execute if necessary.\n",
-    "Otherwise, execute the next cell."
-=======
-    "There many ways to authenticate to lakeFS while executing Python code - in this tutorial, we choose a convenient YAML file configuration. Execute the code below to download the YAML file including the lakeFS quickstart credentials and server URL. This file will be downloaded to your user directory."
->>>>>>> 98a5a391
-   ]
-  },
-  {
-   "cell_type": "code",
-   "execution_count": null,
-   "id": "e22d1834",
-   "metadata": {
-    "execution": {
-     "iopub.execute_input": "2023-11-14T16:32:24.174733Z",
-     "iopub.status.busy": "2023-11-14T16:32:24.174614Z",
-     "iopub.status.idle": "2023-11-14T16:32:24.205655Z",
-     "shell.execute_reply": "2023-11-14T16:32:24.205363Z"
-    }
-   },
-   "outputs": [],
-   "source": [
-<<<<<<< HEAD
-    "from lakefs_spec.client_helpers import create_repository\n",
-    "\n",
-    "create_repository(client=fs.client,repository_name=REPO_NAME, storage_namespace='local://weather')"
-=======
-    "import urllib.request\n",
-    "import os\n",
-    "\n",
-    "destination = os.path.expanduser(\"~/.lakectl.yaml\")\n",
-    "urllib.request.urlretrieve(\"https://raw.githubusercontent.com/appliedAI-Initiative/lakefs-spec/main/demos/.lakectl.yaml\", destination)"
->>>>>>> 98a5a391
-   ]
-  },
-  {
-   "cell_type": "markdown",
-   "id": "53992dd8",
-   "metadata": {
-    "cell_marker": "\"\"\""
-   },
-   "source": [
-    "There many ways to authenticate to lakeFS while executing Python code - in this tutorial we choose convinient yaml file configuration. Execute the code below to dowload yaml file including lakeFS quickstart credentials and server url. This file will be downloaded to the same location as your notebook. "
-   ]
-  },
-  {
-   "cell_type": "code",
-   "execution_count": null,
-   "id": "12e3138c",
-   "metadata": {
-    "execution": {
-     "iopub.execute_input": "2023-11-14T16:32:24.207059Z",
-     "iopub.status.busy": "2023-11-14T16:32:24.206972Z",
-     "iopub.status.idle": "2023-11-14T16:32:24.679249Z",
-     "shell.execute_reply": "2023-11-14T16:32:24.678186Z"
-    }
-   },
-   "outputs": [],
-   "source": [
-    "\n",
-    "!curl -o .lakectl.yaml \"https://raw.githubusercontent.com/appliedAI-Initiative/lakefs-spec/main/demos/.lakectl.yaml\"\n",
-    "\n",
-    "## %% [markdown]\n",
-    "\"\"\"\n",
-    "# Data Ingestion\n",
-    "\n",
-    "Now it's time to get some data. We will use the [Open Meteo api](https://open-meteo.com/), where we can pull weather data from an API for free (as long as we are non-commercial) and without an API-token.\n",
-    "\n",
-<<<<<<< HEAD
-    "First create folder 'data' inside a directory when your notebook is located:\n",
-    "\"\"\""
-=======
-    "First, create the folder 'data' inside a directory when your notebook is located:"
->>>>>>> 98a5a391
-   ]
-  },
-  {
-   "cell_type": "code",
-   "execution_count": null,
-   "id": "c20f56ba",
-   "metadata": {
-    "execution": {
-     "iopub.execute_input": "2023-11-14T16:32:24.683566Z",
-     "iopub.status.busy": "2023-11-14T16:32:24.683250Z",
-     "iopub.status.idle": "2023-11-14T16:32:24.806288Z",
-     "shell.execute_reply": "2023-11-14T16:32:24.804739Z"
-    }
-   },
-   "outputs": [],
-   "source": [
-<<<<<<< HEAD
-    "!mkdir -p data"
-=======
-    "os.makedirs(\"data\", exist_ok=True)"
->>>>>>> 98a5a391
-   ]
-  },
-  {
-   "cell_type": "markdown",
-   "id": "18f35215",
-   "metadata": {
-    "cell_marker": "\"\"\"",
-    "lines_to_next_cell": 0
-   },
-   "source": [
-    "Then, for the purpose of training, get the full data of the 2010s from Munich:"
-   ]
-  },
-  {
-   "cell_type": "code",
-   "execution_count": null,
-   "id": "331bb8bb",
-   "metadata": {
-    "execution": {
-     "iopub.execute_input": "2023-11-14T16:32:24.811039Z",
-     "iopub.status.busy": "2023-11-14T16:32:24.810707Z",
-     "iopub.status.idle": "2023-11-14T16:32:31.863888Z",
-     "shell.execute_reply": "2023-11-14T16:32:31.862399Z"
-    },
-    "lines_to_next_cell": 2
-   },
-   "outputs": [],
-   "source": [
-    "destination = \"data/weather-2010s.json\"\n",
-    "urllib.request.urlretrieve(\"https://archive-api.open-meteo.com/v1/archive?latitude=52.52&longitude=13.41&start_date=2010-01-01&end_date=2019-12-31&hourly=temperature_2m,relativehumidity_2m,rain,pressure_msl,surface_pressure,cloudcover,cloudcover_low,cloudcover_mid,cloudcover_high,windspeed_10m,windspeed_100m,winddirection_10m,winddirection_100m\", destination)"
-   ]
-  },
-  {
-   "cell_type": "markdown",
-   "id": "7e651374",
-   "metadata": {
-    "cell_marker": "\"\"\""
-   },
-   "source": [
-    "# PUT a file\n",
-    "\n",
-    "The data is in JSON format. Therefore, we need to wrangle the data a bit to make it usable. But first we will save it into our lakeFS instance.\n",
-    "\n",
-    "lakeFS works similar to `git` as a versioning system. You can create *commits* that contain specific changes to the data. You can also work with *branches* to fork your own copy of the data such that you don't interfere with your colleagues. Every commit (on any branch) is identified by a commit SHA. This SHA can be used to programmatically interact with specific states of your data and enables logging of the specific data versions used to create a certain model. We will cover all of this in this demo.\n",
-    "\n",
-    "For now, we will `put` the file we have on a new branch, `transform-raw-data`, specifically created for our data."
-   ]
-  },
-  {
-   "cell_type": "code",
-   "execution_count": null,
-   "id": "6b94db09",
-   "metadata": {
-    "execution": {
-     "iopub.execute_input": "2023-11-14T16:32:31.869472Z",
-     "iopub.status.busy": "2023-11-14T16:32:31.869023Z",
-     "iopub.status.idle": "2023-11-14T16:32:32.024635Z",
-     "shell.execute_reply": "2023-11-14T16:32:32.023893Z"
-    },
-    "lines_to_next_cell": 2
-   },
-   "outputs": [],
-   "source": [
-<<<<<<< HEAD
-    "NEW_BRANCH_NAME = 'transform-raw-data'\n",
-    "fs.put('./data/weather-2010s.json',  f'{REPO_NAME}/{NEW_BRANCH_NAME}/weather-2010.json')"
-=======
-    "from lakefs_spec import LakeFSFileSystem\n",
-    "LakeFSFileSystem.clear_instance_cache()\n",
-    "\n",
-    "NEW_BRANCH_NAME = 'transform-raw-data'\n",
-    "\n",
-    "fs = LakeFSFileSystem()\n",
-    "fs.put('./data/weather-2010s.json', f'{REPO_NAME}/{NEW_BRANCH_NAME}/weather-2010.json')"
->>>>>>> 98a5a391
-   ]
-  },
-  {
-   "cell_type": "markdown",
-   "id": "1f86a01a",
-   "metadata": {
-    "cell_marker": "\"\"\"",
-    "lines_to_next_cell": 0
-   },
-   "source": [
-    "Going to the LakeFS UI in your browser, you can change the branch view to `transform-raw-data` and see the saved file. However, the change is not yet committed. While you can do that manually via the uncommitted changes tab in the UI, we will commit the file in a different way."
-   ]
-  },
-  {
-   "cell_type": "markdown",
-<<<<<<< HEAD
-   "id": "b68f6a05",
-   "metadata": {
-    "cell_marker": "\"\"\""
-   },
-   "source": [
-    "# Event Hooks\n",
-    "\n",
-    "To commit changes programmatically, we can register a hook. This hook needs to have the signature `(client, context) -> None`, where the `client` is the file system's LakeFS client. The context object contains information about the requested resource. Within this hook, we can automatically create a commit. We will register the hook for the `PUT_FILE` and `FILEUPLOAD` events. Pandas uses the latter in 'DataFrame.to_csv()' and hence we commit when using 'DataFrame.to_csv()' as well."
-=======
-   "id": "8bd285eb",
-   "metadata": {},
-   "source": [
-    "## Transactions"
-   ]
-  },
-  {
-   "cell_type": "markdown",
-   "id": "729cadd9",
-   "metadata": {},
-   "source": [
-    "To easily carry out versioning operations while uploading files, you can use a *transaction*. A transaction is a context manager that keeps track of all files that were uploaded in its scope, as well as all versioning operations happening in between file uploads. All operations are deferred to the end of the transaction, and are executed sequentially on completion.\n",
-    "\n",
-    "To create a commit after a file upload, you can run the following transaction:"
->>>>>>> 98a5a391
-   ]
-  },
-  {
-   "cell_type": "code",
-   "execution_count": null,
-   "id": "9b579e5d",
-   "metadata": {
-    "execution": {
-     "iopub.execute_input": "2023-11-14T16:32:32.028144Z",
-     "iopub.status.busy": "2023-11-14T16:32:32.027892Z",
-     "iopub.status.idle": "2023-11-14T16:32:32.032983Z",
-     "shell.execute_reply": "2023-11-14T16:32:32.032470Z"
-    }
-   },
-   "outputs": [],
-   "source": [
-<<<<<<< HEAD
-    "from lakefs_sdk.client import LakeFSClient\n",
-    "\n",
-    "from lakefs_spec.client_helpers import commit\n",
-    "from lakefs_spec.hooks import FSEvent, HookContext\n",
-    "\n",
-    "\n",
-    "# Define the commit hook\n",
-    "def commit_on_put(client: LakeFSClient, ctx:HookContext) -> None:\n",
-    "    commit_message = f\"Add file {ctx.resource}\"\n",
-    "    print(f\"Attempting Commit: {commit_message}\")\n",
-    "    commit(client, repository=ctx.repository, branch=ctx.ref, message=commit_message)\n",
-    "    \n",
-    "\n",
-    "# Register the commit hook to be executed after the PUT_FILE and FILEUPLOAD events\n",
-    "fs.register_hook(FSEvent.PUT_FILE, commit_on_put)\n",
-    "fs.register_hook(FSEvent.FILEUPLOAD, commit_on_put)"
-=======
-    "with fs.transaction as tx:\n",
-    "    fs.put('data/weather-2010s.json', f'{REPO_NAME}/{NEW_BRANCH_NAME}/weather-2010.json', precheck=True, autocommit=False)\n",
-    "    tx.commit(repository=REPO_NAME, branch=NEW_BRANCH_NAME, message=\"Add weather data\")"
->>>>>>> 98a5a391
-   ]
-  },
-  {
-   "cell_type": "markdown",
-   "id": "92a84d00",
-   "metadata": {
-    "cell_marker": "\"\"\""
-   },
-   "source": [
-    "This transaction, if successful, will create a commit. Since we already uploaded the file, lakeFS will skip the upload as the checksums of the local and remote file match.\n",
-    "\n",
-    "If we want to execute the upload even for an unchanged file, we can do so by passing `precheck=False` to the `fs.put()` operation."
-   ]
-  },
-  {
-<<<<<<< HEAD
-   "cell_type": "code",
-   "execution_count": null,
-   "id": "247e44fe",
-   "metadata": {
-    "execution": {
-     "iopub.execute_input": "2023-11-14T16:32:32.035488Z",
-     "iopub.status.busy": "2023-11-14T16:32:32.035298Z",
-     "iopub.status.idle": "2023-11-14T16:32:32.104182Z",
-     "shell.execute_reply": "2023-11-14T16:32:32.103912Z"
-    }
-   },
-   "outputs": [],
-   "source": [
-    "\n",
-    "fs.put('data/weather-2010s.json',  f'{REPO_NAME}/{NEW_BRANCH_NAME}/weather-2010.json', precheck=True)"
-   ]
-  },
-  {
-=======
->>>>>>> 98a5a391
-   "cell_type": "markdown",
-   "id": "be7debf4",
-   "metadata": {
-    "cell_marker": "\"\"\""
-   },
-   "source": [
-<<<<<<< HEAD
-    "# Data Transformation\n",
-    "Now let's transform the data for our use case. We put the transformation into a function such that we can reuse it later\n",
-=======
-    "Now let's transform the data for our use case. We put the transformation into a function to be able to reuse it later.\n",
->>>>>>> 98a5a391
-    "\n",
-    "In this notebook, we follow a simple toy example to predict whether it is raining at the same time tomorrow given weather data from right now.\n",
-    "\n",
-    "We will skip a lot of possible feature engineering etc. in order to focus on the application of lakeFS and the `LakeFSFileSystem`."
-   ]
-  },
-  {
-   "cell_type": "code",
-   "execution_count": null,
-   "id": "7dd5cde7",
-   "metadata": {
-    "execution": {
-     "iopub.execute_input": "2023-11-14T16:32:32.105568Z",
-     "iopub.status.busy": "2023-11-14T16:32:32.105482Z",
-     "iopub.status.idle": "2023-11-14T16:32:33.656925Z",
-     "shell.execute_reply": "2023-11-14T16:32:33.656684Z"
-    }
-   },
-   "outputs": [],
-   "source": [
-    "import json\n",
-    "\n",
-    "import numpy as np\n",
-    "import pandas as pd\n",
-    "\n",
-    "\n",
-    "def transform_json_weather_data(filepath):\n",
-    "    with open(filepath,\"r\") as f:\n",
-    "        data = json.load(f)\n",
-    "\n",
-    "    df = pd.DataFrame.from_dict(data[\"hourly\"])\n",
-    "    df.time = pd.to_datetime(df.time)\n",
-    "    df['is_raining'] = df.rain > 0\n",
-    "    df['is_raining_in_1_day'] = df.is_raining.shift(24)\n",
-    "    df = df.dropna()\n",
-    "    return df\n",
-    "    \n",
-    "df = transform_json_weather_data('data/weather-2010s.json')\n",
-    "df.head(5)"
-   ]
-  },
-  {
-   "cell_type": "markdown",
-   "id": "7dfd927d",
-   "metadata": {
-    "cell_marker": "\"\"\""
-   },
-   "source": [
-    "Next, we save this data as a CSV file into the main branch. When the transaction commit helper is called, the newly put CSV file is committed. You can verify the saving worked in the LakeFS UI in your browser by switching to the commits tab of the `main` branch."
-   ]
-  },
-  {
-   "cell_type": "code",
-   "execution_count": null,
-   "id": "01c6c9a5",
-   "metadata": {
-    "execution": {
-     "iopub.execute_input": "2023-11-14T16:32:33.658288Z",
-     "iopub.status.busy": "2023-11-14T16:32:33.658176Z",
-     "iopub.status.idle": "2023-11-14T16:32:34.082584Z",
-     "shell.execute_reply": "2023-11-14T16:32:34.082288Z"
-    }
-   },
-   "outputs": [],
-   "source": [
-    "with fs.transaction as tx:\n",
-    "    df.to_csv(f'lakefs://{REPO_NAME}/main/weather_2010s.csv')\n",
-    "    tx.commit(repository=REPO_NAME, branch=\"main\", message=\"Update weather data\")"
-   ]
-  },
-  {
-   "cell_type": "markdown",
-   "id": "24c69526",
-   "metadata": {
-    "cell_marker": "\"\"\""
-   },
-   "source": [
-    "# Model Training\n",
-    "First we will do a train-test split:"
-   ]
-  },
-  {
-   "cell_type": "code",
-   "execution_count": null,
-   "id": "845c5012",
-   "metadata": {
-    "execution": {
-     "iopub.execute_input": "2023-11-14T16:32:34.083999Z",
-     "iopub.status.busy": "2023-11-14T16:32:34.083902Z",
-     "iopub.status.idle": "2023-11-14T16:32:36.205631Z",
-     "shell.execute_reply": "2023-11-14T16:32:36.205271Z"
-    }
-   },
-   "outputs": [],
-   "source": [
-    "import sklearn.model_selection\n",
-    "\n",
-    "model_data = df.drop('time', axis=1)\n",
-    "\n",
-    "train, test = sklearn.model_selection.train_test_split(model_data, random_state=7)"
-   ]
-  },
-  {
-   "cell_type": "markdown",
-   "id": "3f494332",
-   "metadata": {
-    "cell_marker": "\"\"\""
-   },
-   "source": [
-    "We save these train and test datasets into a new `training` branch. If the branch does not exist yet, as in this case, it is implicitly created by default. You can control this behaviour with the `create_branch_ok` flag when initializing the `LakeFSFileSystem`. By default, `create_branch_ok` is set to `True`, so we need to only set `fs = LakeFSFileSystem()` to enable implicit branch creation."
-   ]
-  },
-  {
-   "cell_type": "code",
-   "execution_count": null,
-   "id": "204048af",
-   "metadata": {
-    "execution": {
-     "iopub.execute_input": "2023-11-14T16:32:36.207403Z",
-     "iopub.status.busy": "2023-11-14T16:32:36.207227Z",
-     "iopub.status.idle": "2023-11-14T16:32:36.618294Z",
-     "shell.execute_reply": "2023-11-14T16:32:36.618038Z"
-    }
-   },
-   "outputs": [],
-   "source": [
-    "TRAINING_BRANCH = 'training'\n",
-    "\n",
-    "with fs.transaction as tx:\n",
-    "    train.to_csv(f'lakefs://{REPO_NAME}/{TRAINING_BRANCH}/train_weather.csv')\n",
-    "    test.to_csv(f'lakefs://{REPO_NAME}/{TRAINING_BRANCH}/test_weather.csv')\n",
-    "    tx.commit(repository=REPO_NAME, branch=TRAINING_BRANCH, message=\"Add train-test split of 2010s weather data\")"
-   ]
-  },
-  {
-   "cell_type": "markdown",
-   "id": "a79efb76",
-   "metadata": {
-    "cell_marker": "\"\"\""
-   },
-   "source": [
-    "Implicit branch creation is a convenient way to create new branches programmatically. However, one drawback is that typos in your code might result in new accidental branch creations. If you want to avoid this implicit behavior and raise errors instead, you can disable implicit branch creation by setting `fs.create_branch_ok=False`.\n",
-    "\n",
-    "We can now read train and test files directly from the remote LakeFS instance. (You can verify that neither the train nor the test file are saved in the `/data` directory)."
-   ]
-  },
-  {
-   "cell_type": "code",
-   "execution_count": null,
-   "id": "7b3f6367",
-   "metadata": {
-    "execution": {
-     "iopub.execute_input": "2023-11-14T16:32:36.619671Z",
-     "iopub.status.busy": "2023-11-14T16:32:36.619594Z",
-     "iopub.status.idle": "2023-11-14T16:32:36.725657Z",
-     "shell.execute_reply": "2023-11-14T16:32:36.725386Z"
-    }
-   },
-   "outputs": [],
-   "source": [
-    "train = pd.read_csv(f'lakefs://{REPO_NAME}/{TRAINING_BRANCH}/train_weather.csv', index_col=0)\n",
-    "test = pd.read_csv(f'lakefs://{REPO_NAME}/{TRAINING_BRANCH}/test_weather.csv', index_col=0)\n",
-    "\n",
-    "train.head()"
-   ]
-  },
-  {
-   "cell_type": "markdown",
-   "id": "58c9c4dc",
-   "metadata": {
-    "cell_marker": "\"\"\""
-   },
-   "source": [
-    "Let's check the shape of train and test data. Later on we will train to get back to this data version and reproduce the results of the experiment."
-   ]
-  },
-  {
-   "cell_type": "code",
-   "execution_count": null,
-   "id": "39562daa",
-   "metadata": {
-    "execution": {
-     "iopub.execute_input": "2023-11-14T16:32:36.727061Z",
-     "iopub.status.busy": "2023-11-14T16:32:36.726974Z",
-     "iopub.status.idle": "2023-11-14T16:32:36.728790Z",
-     "shell.execute_reply": "2023-11-14T16:32:36.728538Z"
-    }
-   },
-   "outputs": [],
-   "source": [
-<<<<<<< HEAD
-    "\n",
-    "print(f'Train initial data shape: {train.shape}')\n",
-    "print(f'Test initial data shape: {test.shape}')"
-=======
-    "print(f'Initial train data shape: {train.shape}')\n",
-    "print(f'Initial test data shape: {test.shape}')"
->>>>>>> 98a5a391
-   ]
-  },
-  {
-   "cell_type": "markdown",
-   "id": "6e97ae35",
-   "metadata": {
-    "cell_marker": "\"\"\""
-   },
-   "source": [
-    "We now proceed to train a random forest classifier and evaluate it on the test set:"
-   ]
-  },
-  {
-   "cell_type": "code",
-   "execution_count": null,
-   "id": "10ac980e",
-   "metadata": {
-    "execution": {
-     "iopub.execute_input": "2023-11-14T16:32:36.730033Z",
-     "iopub.status.busy": "2023-11-14T16:32:36.729954Z",
-     "iopub.status.idle": "2023-11-14T16:32:45.462087Z",
-     "shell.execute_reply": "2023-11-14T16:32:45.461789Z"
-    }
-   },
-   "outputs": [],
-   "source": [
-    "from sklearn.ensemble import RandomForestClassifier\n",
-    "\n",
-    "dependent_variable = 'is_raining_in_1_day'\n",
-    "\n",
-    "model = RandomForestClassifier(random_state=7)\n",
-    "x_train, y_train = train.drop(dependent_variable, axis=1), train[dependent_variable].astype(bool)\n",
-    "x_test, y_test = test.drop(dependent_variable, axis=1), test[dependent_variable].astype(bool)\n",
-    "\n",
-    "model.fit(x_train, y_train)\n",
-    "\n",
-    "test_acc = model.score(x_test, y_test)\n",
-    "\n",
-    "print(f\"Test accuracy: {test_acc:.2%}\")"
-   ]
-  },
-  {
-   "cell_type": "markdown",
-   "id": "81e67b34",
-   "metadata": {
-    "cell_marker": "\"\"\""
-   },
-   "source": [
-    "# Updating Data and Model\n",
-    "Until now, we only have used data from the 2010s. Let's download additional 2020s data, transform it, and save it to LakeFS."
-   ]
-  },
-  {
-   "cell_type": "code",
-   "execution_count": null,
-   "id": "43fa0216",
-   "metadata": {
-    "execution": {
-     "iopub.execute_input": "2023-11-14T16:32:45.463640Z",
-     "iopub.status.busy": "2023-11-14T16:32:45.463556Z",
-     "iopub.status.idle": "2023-11-14T16:32:47.057867Z",
-     "shell.execute_reply": "2023-11-14T16:32:47.057561Z"
-    },
-    "lines_to_next_cell": 2
-   },
-   "outputs": [],
-   "source": [
-    "destination = \"data/weather-2020s.json\"\n",
-    "urllib.request.urlretrieve(\"https://archive-api.open-meteo.com/v1/archive?latitude=52.52&longitude=13.41&start_date=2020-01-01&end_date=2023-08-31&hourly=temperature_2m,relativehumidity_2m,rain,pressure_msl,surface_pressure,cloudcover,cloudcover_low,cloudcover_mid,cloudcover_high,windspeed_10m,windspeed_100m,winddirection_10m,winddirection_100m\", destination)\n",
-    "\n",
-    "new_data = transform_json_weather_data('data/weather-2020s.json')\n",
-    "\n",
-<<<<<<< HEAD
-    "new_data = transform_json_weather_data('./data/weather-2020s.json')\n",
-    "new_data.to_csv(f'lakefs://{REPO_NAME}/main/weather_2020s.csv')\n",
-=======
-    "with fs.transaction as tx:\n",
-    "    new_data.to_csv(f'lakefs://{REPO_NAME}/main/weather_2020s.csv')\n",
-    "    tx.commit(repository=REPO_NAME, branch=\"main\", message=\"Add 2020s weather data\")"
-   ]
-  },
-  {
-   "cell_type": "code",
-   "execution_count": null,
-   "id": "11242a6d",
-   "metadata": {},
-   "outputs": [],
-   "source": [
->>>>>>> 98a5a391
-    "new_data = new_data.drop('time', axis=1)"
-   ]
-  },
-  {
-   "cell_type": "markdown",
-   "id": "6b68e8c2",
-   "metadata": {
-    "cell_marker": "\"\"\""
-   },
-   "source": [
-    "Let's concatenate the old data and the new data, create a new train-test split, and overwrite the files on lakeFS:"
-   ]
-  },
-  {
-   "cell_type": "code",
-   "execution_count": null,
-   "id": "5313be48",
-   "metadata": {
-    "execution": {
-     "iopub.execute_input": "2023-11-14T16:32:47.059348Z",
-     "iopub.status.busy": "2023-11-14T16:32:47.059263Z",
-     "iopub.status.idle": "2023-11-14T16:32:47.662850Z",
-     "shell.execute_reply": "2023-11-14T16:32:47.662603Z"
-    }
-   },
-   "outputs": [],
-   "source": [
-    "df_train = pd.read_csv(f'lakefs://{REPO_NAME}/{TRAINING_BRANCH}/train_weather.csv', index_col=0)\n",
-    "df_test = pd.read_csv(f'lakefs://{REPO_NAME}/{TRAINING_BRANCH}/test_weather.csv', index_col=0)\n",
-    "\n",
-    "full_data = pd.concat([new_data, df_train, df_test])\n",
-    "\n",
-    "train_df, test_df = sklearn.model_selection.train_test_split(full_data, random_state=7)\n",
-    "\n",
-    "with fs.transaction as tx:\n",
-    "    train_df.to_csv(f'lakefs://{REPO_NAME}/{TRAINING_BRANCH}/train_weather.csv')\n",
-    "    test_df.to_csv(f'lakefs://{REPO_NAME}/{TRAINING_BRANCH}/test_weather.csv')\n",
-    "    tx.commit(repository=REPO_NAME, branch=TRAINING_BRANCH, message=\"Add train-test split of full 2010-2020s data\")"
-   ]
-  },
-  {
-   "cell_type": "markdown",
-   "id": "b1b84823",
-   "metadata": {
-    "cell_marker": "\"\"\"",
-    "lines_to_next_cell": 0
-   },
-   "source": [
-    "We may now read the updated data directly from lakeFS and check their shape to insure that initial files `train_weather.csv` and `test_weather.csv` have been overwritten successfully (number of rows should be significantly higher as 2020 data were added):"
-   ]
-  },
-  {
-   "cell_type": "code",
-   "execution_count": null,
-   "id": "d92a3639",
-   "metadata": {
-    "execution": {
-     "iopub.execute_input": "2023-11-14T16:32:47.664288Z",
-     "iopub.status.busy": "2023-11-14T16:32:47.664203Z",
-     "iopub.status.idle": "2023-11-14T16:32:47.782392Z",
-     "shell.execute_reply": "2023-11-14T16:32:47.782145Z"
-    }
-   },
-   "outputs": [],
-   "source": [
-    "\n",
-    "train = pd.read_csv(f'lakefs://{REPO_NAME}/{TRAINING_BRANCH}/train_weather.csv', index_col=0)\n",
-    "test = pd.read_csv(f'lakefs://{REPO_NAME}/{TRAINING_BRANCH}/test_weather.csv', index_col=0)\n",
-    "\n",
-    "print(f'Updated train data shape: {train.shape}')\n",
-    "print(f'Updated test data shape: {test.shape}')"
-   ]
-  },
-  {
-   "cell_type": "markdown",
-   "id": "b862924e",
-   "metadata": {
-    "cell_marker": "\"\"\""
-   },
-   "source": [
-    "Now we may train the model based on the new train data and validate based on the new test data:"
-   ]
-  },
-  {
-   "cell_type": "code",
-   "execution_count": null,
-   "id": "655b96df",
-   "metadata": {
-    "execution": {
-     "iopub.execute_input": "2023-11-14T16:32:47.783763Z",
-     "iopub.status.busy": "2023-11-14T16:32:47.783662Z",
-     "iopub.status.idle": "2023-11-14T16:32:59.059329Z",
-     "shell.execute_reply": "2023-11-14T16:32:59.058989Z"
-    }
-   },
-   "outputs": [],
-   "source": [
-    "x_train, y_train = train.drop(dependent_variable, axis=1), train[dependent_variable].astype(bool)\n",
-    "x_test, y_test = test.drop(dependent_variable, axis=1), test[dependent_variable].astype(bool)\n",
-    "\n",
-    "model.fit(x_train, y_train)\n",
-    "\n",
-    "test_acc = model.score(x_test, y_test)\n",
-    "\n",
-    "print(f\"Test accuracy: {test_acc:.2%}\")"
-   ]
-  },
-  {
-   "cell_type": "markdown",
-   "id": "98c70b39",
-   "metadata": {
-    "cell_marker": "\"\"\""
-   },
-   "source": [
-<<<<<<< HEAD
-    "# Accessing Data Version and Reproducing Experiment\n",
-    "\n",
-    "Let's assume we need to go to our initial data and reproduce initial experiment (initial model with its initial accuracy). This might be tricky as we have overwritten initial train and test data on lakeFS.\n",
-=======
-    "Let's assume we need to go to our initial data and reproduce the first experiment (the model trained on the 2010s data with its initial accuracy). This might be tricky as we have overwritten initial train and test data on lakeFS.\n",
->>>>>>> 98a5a391
-    "\n",
-    "To enable data versioning we should save the `ref` of the specific datasets. `ref` can be a branch we are pulling a file from LakeFS. `ref` can be also a commit id - then you can access different data versions within the same branch and not only the version from the latest commit. Therefore, we will use explicit versioning and get the actual commit SHA. We have multiple ways to do this. Manually, we could go into the lakeFS UI, select the training branch, and navigate to the \"Commits\" tab. There, we could see the second-latest commit, titled `Add train-test split of 2010s weather data`, and copy its ID.\n",
-    "\n",
-    "However, we want to automate as much as possible and therefore use a helper function. You find pre-written helper functions in the `lakefs_spec.client_helpers` module:"
-   ]
-  },
-  {
-   "cell_type": "code",
-   "execution_count": null,
-   "id": "1c06cb94",
-   "metadata": {
-    "execution": {
-     "iopub.execute_input": "2023-11-14T16:32:59.060814Z",
-     "iopub.status.busy": "2023-11-14T16:32:59.060731Z",
-     "iopub.status.idle": "2023-11-14T16:32:59.064447Z",
-     "shell.execute_reply": "2023-11-14T16:32:59.064197Z"
-    }
-   },
-   "outputs": [],
-   "source": [
-    "from lakefs_spec.client_helpers import rev_parse\n",
-    "\n",
-    "# parent is a relative number of a commit when 0 is the latest\n",
-    "fixed_commit_id = rev_parse(fs.client, REPO_NAME, TRAINING_BRANCH, parent=1)\n",
-    "print(fixed_commit_id)"
-   ]
-  },
-  {
-   "cell_type": "markdown",
-<<<<<<< HEAD
-   "id": "197ebea5",
-   "metadata": {
-    "cell_marker": "\"\"\"",
-    "lines_to_next_cell": 2
-   },
-   "source": [
-    "With our commit hook setup, both DataFrame.to_csv() operations create an individual commit. lakeFS saves the state of every file at every commit. To get other commits with the rev_parse function, you can change the repo, branch parameters. To go back in the chosen branch's commit history, you can increase the `parent` parameter. In our case the initial data was commited 3 commits ago - we count the latest commit on a branch as 0, thus `parent` = 2.\n",
-    "Let's check whether we manage to get the initial train and test data with this commit SHA - let's compare the shape to the initial data shape:"
-=======
-   "id": "02e2558b",
-   "metadata": {},
-   "source": [
-    "With our transaction setup, both `DataFrame.to_csv()` operations are kept in a single commit. To get other commits with the `rev_parse` function, you can change the `repository` and `branch` parameters. To go back in the chosen branch's commit history, you can increase the `parent` parameter. In our case the initial data was commited two commits ago - we count the latest commit on a branch as 0, thus `parent = 1`."
-   ]
-  },
-  {
-   "cell_type": "markdown",
-   "id": "9adf24fc",
-   "metadata": {},
-   "source": [
-    "Let's check whether we manage to get the initial train and test data with this commit SHA, comparing the shape to the initial data shape:"
->>>>>>> 98a5a391
-   ]
-  },
-  {
-   "cell_type": "code",
-   "execution_count": null,
-   "id": "f908ab5f",
-   "metadata": {
-    "execution": {
-     "iopub.execute_input": "2023-11-14T16:32:59.065775Z",
-     "iopub.status.busy": "2023-11-14T16:32:59.065698Z",
-     "iopub.status.idle": "2023-11-14T16:32:59.146981Z",
-     "shell.execute_reply": "2023-11-14T16:32:59.146691Z"
-    }
-   },
-   "outputs": [],
-   "source": [
-    "train = pd.read_csv(f\"lakefs://{REPO_NAME}/{fixed_commit_id}/train_weather.csv\", index_col=0)\n",
-    "test = pd.read_csv(f\"lakefs://{REPO_NAME}/{fixed_commit_id}/test_weather.csv\", index_col=0)\n",
-    "\n",
-    "print(f'train data shape: {train.shape}')\n",
-    "print(f'test data shape: {test.shape}')"
-   ]
-  },
-  {
-   "cell_type": "markdown",
-   "id": "09528632",
-   "metadata": {
-    "cell_marker": "\"\"\"",
-    "lines_to_next_cell": 0
-   },
-   "source": [
-    "Let's train and validate the model based on re-fetched data and see whether we manage to reproduce the initial accuracy ratio:  "
-   ]
-  },
-  {
-   "cell_type": "code",
-   "execution_count": null,
-   "id": "4cca9112",
-   "metadata": {
-    "execution": {
-     "iopub.execute_input": "2023-11-14T16:32:59.148389Z",
-     "iopub.status.busy": "2023-11-14T16:32:59.148309Z",
-     "iopub.status.idle": "2023-11-14T16:33:07.239976Z",
-     "shell.execute_reply": "2023-11-14T16:33:07.239715Z"
-    }
-   },
-   "outputs": [],
-   "source": [
-    "x_train, y_train = train.drop(dependent_variable, axis=1), train[dependent_variable].astype(bool)\n",
-    "x_test, y_test = test.drop(dependent_variable, axis=1), test[dependent_variable].astype(bool)\n",
-    "\n",
-    "model.fit(x_train, y_train)\n",
-    "\n",
-    "test_acc = model.score(x_test, y_test)\n",
-    "\n",
-    "print(f\"Test accuracy: {test_acc:.2%}\")"
-   ]
-  },
-  {
-   "cell_type": "markdown",
-   "id": "0be45c4d",
-   "metadata": {
-    "cell_marker": "\"\"\""
-   },
-   "source": [
-    "# Using a tag instead of a commit SHA for semantic versioning\n",
-    "The above method for data versioning works great when you have experiment tracking tools to store and retrieve the commit SHA in automated pipelines. But it is hard to remember and tedious to retrieve in manual prototyping. We can make selected versions of the dataset more accessible with semantic versioning. We attach a human-interpretable tag that points to a specific commit SHA.\n",
-    "\n",
-    "Creating a tag is easiest when done inside a transaction, just like the files we already uploaded. To do this, simply call `tx.tag` on the transaction and supply the repository name, the commit SHA to tag, and the intended tag name."
-   ]
-  },
-  {
-   "cell_type": "code",
-   "execution_count": null,
-   "id": "39b36971",
-   "metadata": {
-    "execution": {
-     "iopub.execute_input": "2023-11-14T16:33:07.241427Z",
-     "iopub.status.busy": "2023-11-14T16:33:07.241343Z",
-     "iopub.status.idle": "2023-11-14T16:33:07.262325Z",
-     "shell.execute_reply": "2023-11-14T16:33:07.262080Z"
-    },
-    "lines_to_next_cell": 2
-   },
-   "outputs": [],
-   "source": [
-<<<<<<< HEAD
-    "\n",
-    "from lakefs_spec.client_helpers import create_tag\n",
-    "\n",
-    "TAG='train-test-split'\n",
-    "\n",
-    "create_tag(client=fs.client, repository=REPO_NAME,ref=fixed_commit_id, tag=TAG)"
-=======
-    "with fs.transaction as tx:\n",
-    "    # the `tag` result is simply the tag name, in this case 'train-test-split-2010'.\n",
-    "    tag = tx.tag(repository=REPO_NAME, ref=fixed_commit_id, tag='train-test-split-2010')"
->>>>>>> 98a5a391
-   ]
-  },
-  {
-   "cell_type": "markdown",
-   "id": "157749da",
-   "metadata": {
-    "cell_marker": "\"\"\""
-   },
-   "source": [
-    "Now we can access the specific files with the semantic tag. Both the `fixed_commit_id` and `tag` reference the same version `ref` in lakeFS, whereas a branch name always points to the latest version on that respective branch."
-   ]
-  },
-  {
-   "cell_type": "code",
-   "execution_count": null,
-   "id": "fb0e7d2a",
-   "metadata": {
-    "execution": {
-     "iopub.execute_input": "2023-11-14T16:33:07.263686Z",
-     "iopub.status.busy": "2023-11-14T16:33:07.263602Z",
-     "iopub.status.idle": "2023-11-14T16:33:07.484873Z",
-     "shell.execute_reply": "2023-11-14T16:33:07.484567Z"
-    }
-   },
-   "outputs": [],
-   "source": [
-    "train_from_branch_head = pd.read_csv(f'lakefs://{REPO_NAME}/{TRAINING_BRANCH}/train_weather.csv', index_col=0)\n",
-    "train_from_commit_sha = pd.read_csv(f'lakefs://{REPO_NAME}/{fixed_commit_id}/train_weather.csv', index_col=0)\n",
-    "train_from_semantic_tag = pd.read_csv(f'lakefs://{REPO_NAME}/{tag}/train_weather.csv', index_col=0)"
-   ]
-  },
-  {
-   "cell_type": "markdown",
-   "id": "7e1ef6a1",
-   "metadata": {
-    "cell_marker": "\"\"\""
-   },
-   "source": [
-    "We can verify this by looking at the lengths of the `DataFrame`s. We see that the `train_from_commit_sha` and `train_from_semantic_tag` are equal. "
-   ]
-  },
-  {
-   "cell_type": "code",
-   "execution_count": null,
-   "id": "85da3511",
-   "metadata": {
-    "execution": {
-     "iopub.execute_input": "2023-11-14T16:33:07.486360Z",
-     "iopub.status.busy": "2023-11-14T16:33:07.486282Z",
-     "iopub.status.idle": "2023-11-14T16:33:07.488150Z",
-     "shell.execute_reply": "2023-11-14T16:33:07.487899Z"
-    }
-   },
-   "outputs": [],
-   "source": [
-    "print(len(train_from_branch_head))\n",
-    "print(len(train_from_commit_sha))\n",
-    "print(len(train_from_semantic_tag))"
-   ]
-  }
- ],
- "metadata": {
-  "jupytext": {
-   "cell_metadata_filter": "-all",
-   "main_language": "python",
-   "notebook_metadata_filter": "-all",
-   "text_representation": {
-    "extension": ".py",
-    "format_name": "percent"
-   }
-  },
-  "kernelspec": {
-<<<<<<< HEAD
-   "display_name": ".demovenv",
-=======
-   "display_name": "Python 3 (ipykernel)",
->>>>>>> 98a5a391
-   "language": "python",
-   "name": "python3"
-  },
-  "language_info": {
-   "codemirror_mode": {
-    "name": "ipython",
-    "version": 3
-   },
-   "file_extension": ".py",
-   "mimetype": "text/x-python",
-   "name": "python",
-   "nbconvert_exporter": "python",
-   "pygments_lexer": "ipython3",
-   "version": "3.11.6"
-  }
- },
- "nbformat": 4,
- "nbformat_minor": 5
+  "nbformat": 4,
+  "nbformat_minor": 5
 }