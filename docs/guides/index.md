# User Guide

The lakeFS-spec user guide provides documentation for users of the library looking to solve specific tasks.
See the [Quickstart guide](../quickstart.md) for an introductory tutorial.

- [How to use the lakeFS file system](filesystem-usage.md)
- [Passing configuration to the file system](configuration.md)
<<<<<<< HEAD
- [Using file system transactions](transactions.md)
- [How to use lakeFS-spec with third-party data science libraries](integrations.md)
=======
- [Using transactions on the lakeFS file system](transactions.md)
- [How to use `lakefs-spec` with third-party data science libraries](integrations.md)
>>>>>>> 3cc43759
<|MERGE_RESOLUTION|>--- conflicted
+++ resolved
@@ -5,10 +5,6 @@
 
 - [How to use the lakeFS file system](filesystem-usage.md)
 - [Passing configuration to the file system](configuration.md)
-<<<<<<< HEAD
 - [Using file system transactions](transactions.md)
-- [How to use lakeFS-spec with third-party data science libraries](integrations.md)
-=======
 - [Using transactions on the lakeFS file system](transactions.md)
-- [How to use `lakefs-spec` with third-party data science libraries](integrations.md)
->>>>>>> 3cc43759
+- [How to use lakeFS-spec with third-party data science libraries](integrations.md)