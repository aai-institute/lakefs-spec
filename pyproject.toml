--- conflicted
+++ resolved
@@ -32,11 +32,7 @@
     "Typing :: Typed",
 ]
 
-<<<<<<< HEAD
-dependencies = ["fsspec>=2023.6.0", "lakefs-sdk>=1.0.0", "pyyaml>=6.0.1"]
-=======
 dependencies = ["fsspec>=2023.6.0", "lakefs-sdk>=1.0.0","pyyaml>=6.0.1"]
->>>>>>> 98a5a391
 
 dynamic = ["version"]
 
