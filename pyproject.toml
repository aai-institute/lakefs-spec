--- conflicted
+++ resolved
@@ -125,11 +125,9 @@
 log_cli = true
 log_cli_level = "WARNING"
 
-<<<<<<< HEAD
 [tool.pydoclint]
 style = 'numpy'
 exclude = '\.git|venv'
-=======
+
 [tool.coverage.report]
-exclude_lines = ["pragma: not covered", "@overload"]
->>>>>>> b2f0f529
+exclude_lines = ["pragma: not covered", "@overload"]