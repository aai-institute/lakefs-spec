--- conflicted
+++ resolved
@@ -5,11 +5,7 @@
 from lakefs_sdk import BranchCreation
 from lakefs_sdk.client import LakeFSClient
 from lakefs_sdk.exceptions import ApiException, NotFoundException
-<<<<<<< HEAD
-from lakefs_sdk.models import CommitCreation, RepositoryCreation, RevertCreation, TagCreation
-=======
-from lakefs_sdk.models import Commit, CommitCreation, RevertCreation, TagCreation
->>>>>>> 4a077b03
+from lakefs_sdk.models import Commit, CommitCreation, RepositoryCreation, RevertCreation, TagCreation
 
 logger = logging.getLogger(__name__)
 logger.setLevel(logging.INFO)
@@ -22,10 +18,12 @@
     message: str,
     metadata: dict[str, str] | None = None,
 ) -> Commit:
-    diff = client.branches_api.diff_branch(repository=repository, branch=branch)
+    diff = client.branches_api.diff_branch(
+        repository=repository, branch=branch)
 
     if not diff.results:
-        logger.warning(f"No changes to commit on branch {branch!r}, aborting commit.")
+        logger.warning(
+            f"No changes to commit on branch {branch!r}, aborting commit.")
         return rev_parse(client, repository, branch, parent=0)
 
     commit_creation = CommitCreation(message=message, metadata=metadata or {})
@@ -40,7 +38,8 @@
     if isinstance(ref, Commit):
         ref = ref.id
     tag_creation = TagCreation(id=tag, ref=ref)
-    client.tags_api.create_tag(repository=repository, tag_creation=tag_creation)
+    client.tags_api.create_tag(
+        repository=repository, tag_creation=tag_creation)
 
 
 def ensure_branch(client: LakeFSClient, repository: str, branch: str, source_branch: str) -> str:
@@ -66,8 +65,10 @@
     try:
         new_branch = BranchCreation(name=branch, source=source_branch)
         # client.branches_api.create_branch throws ApiException when branch exists
-        client.branches_api.create_branch(repository=repository, branch_creation=new_branch)
-        logger.info(f"Created new branch {branch!r} from branch {source_branch!r}.")
+        client.branches_api.create_branch(
+            repository=repository, branch_creation=new_branch)
+        logger.info(
+            f"Created new branch {branch!r} from branch {source_branch!r}.")
     except ApiException:
         pass
 
@@ -82,7 +83,8 @@
     repository_creation = RepositoryCreation(
         name=repository_name, storage_namespace=storage_namespace
     )
-    client.repositories_api.create_repository(repository_creation=repository_creation)
+    client.repositories_api.create_repository(
+        repository_creation=repository_creation)
 
 
 def merge(client: LakeFSClient, repository: str, source_ref: str, target_branch: str) -> None:
@@ -90,7 +92,8 @@
         repository=repository, left_ref=target_branch, right_ref=source_ref
     )
     if not diff.results:
-        logger.warning("No difference between source and target. Aborting merge.")
+        logger.warning(
+            "No difference between source and target. Aborting merge.")
         return
     client.refs_api.merge_into_branch(
         repository=repository, source_ref=source_ref, destination_branch=target_branch
@@ -138,4 +141,5 @@
             )
         return revisions[parent]
     except NotFoundException:
-        raise ValueError(f"{ref!r} does not match any revision in lakeFS repository {repository!r}")+        raise ValueError(
+            f"{ref!r} does not match any revision in lakeFS repository {repository!r}")