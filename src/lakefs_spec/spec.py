--- conflicted
+++ resolved
@@ -618,13 +618,8 @@
             **kwargs,
         )
 
-<<<<<<< HEAD
-        global _warn_on_fileupload
-        if mode == "wb":
-=======
         if mode == "wb":
             global _warn_on_fileupload
->>>>>>> 8bd2477d
             if _warn_on_fileupload:
                 warnings.warn(
                     f"Calling `{self.__class__.__name__}.open()` in write mode results in unbuffered "
