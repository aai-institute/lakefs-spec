--- conflicted
+++ resolved
@@ -116,32 +116,18 @@
 def test_rev_parse(
     fs: LakeFSFileSystem, random_file_factory: RandomFileFactory, repository: str, temp_branch: str
 ) -> None:
-<<<<<<< HEAD
-    current_head_commit = (
-        fs.client.refs_api.log_commits(
-            repository=repository, ref=temp_branch).results[0].id
-    )
-=======
     current_head_commit = fs.client.refs_api.log_commits(
         repository=repository, ref=temp_branch
     ).results[0]
->>>>>>> 4a077b03
     random_file = random_file_factory.make()
     fs.put(str(random_file), f"{repository}/{temp_branch}/{random_file.name}")
     client_helpers.commit(
         client=fs.client, repository=repository, branch=temp_branch, message="New Commit"
     )
 
-<<<<<<< HEAD
-    next_head_commit = (
-        fs.client.refs_api.log_commits(
-            repository=repository, ref=temp_branch).results[0].id
-    )
-=======
     next_head_commit = fs.client.refs_api.log_commits(
         repository=repository, ref=temp_branch
     ).results[0]
->>>>>>> 4a077b03
 
     assert (
         client_helpers.rev_parse(
